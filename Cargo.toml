[package]
name = "metrics_cloudwatch_embedded"
version = "0.4.2"
authors = ["brianmorin <brianmorin@drifter.games>"]
edition = "2021"
rust-version = "1.62.0"

description = "CloudWatch embedded metrics format emitter for the metrics crate"
license = "Apache-2.0"
documentation = "https://docs.rs/metrics_cloudwatch_embedded"
homepage = "https://github.com/BMorinDrifter/metrics-cloudwatch-embedded"
repository = "https://github.com/BMorinDrifter/metrics-cloudwatch-embedded"
readme = "README.md"
keywords = ["metrics", "cloudwatch", "aws"]

[features]
default = ["lambda"]
lambda = ["dep:http", "dep:lambda_http", "dep:lambda_runtime", "dep:pin-project", "dep:tower"]

[dependencies]
<<<<<<< HEAD
http = { version = "0.2", optional = true }
lambda_http = { version = "0.8", optional = true }
lambda_runtime = { version = "0.9", optional = true }
=======
http = { version = "1.0", optional = true }
lambda_http = { version = "0.9", optional = true }
lambda_runtime = { version = "0.8", optional = true }
>>>>>>> 126a3a52
metrics = "0.21.1"
pin-project = { version = "1", optional = true }
serde = {version = "1.0", features = ["derive"] }
serde_json = "1.0"
tower = {version = "0.4", optional = true }
tracing = "0.1"

[dev-dependencies]
criterion = { version = "0.5", features = ["async_tokio"] }
tokio = { version = "1", features = ["macros"] }
tracing-subscriber = { version = "0.3", default-features = false, features = ["fmt", "env-filter", "json"] }

[[bench]]
name = "bench"
harness = false<|MERGE_RESOLUTION|>--- conflicted
+++ resolved
@@ -18,15 +18,9 @@
 lambda = ["dep:http", "dep:lambda_http", "dep:lambda_runtime", "dep:pin-project", "dep:tower"]
 
 [dependencies]
-<<<<<<< HEAD
-http = { version = "0.2", optional = true }
-lambda_http = { version = "0.8", optional = true }
-lambda_runtime = { version = "0.9", optional = true }
-=======
 http = { version = "1.0", optional = true }
 lambda_http = { version = "0.9", optional = true }
-lambda_runtime = { version = "0.8", optional = true }
->>>>>>> 126a3a52
+lambda_runtime = { version = "0.9", optional = true }
 metrics = "0.21.1"
 pin-project = { version = "1", optional = true }
 serde = {version = "1.0", features = ["derive"] }
